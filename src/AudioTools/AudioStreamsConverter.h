--- conflicted
+++ resolved
@@ -359,8 +359,6 @@
   NumberFormatConverterStream(Stream &stream) { setStream(stream); }
   NumberFormatConverterStream(Print &print) { setStream(print); }
 
-<<<<<<< HEAD
-=======
   void setAudioInfo (AudioInfo info) {
     this->from_bit_per_samples = info.sample_rate;
     AudioStream::setAudioInfo(info);
@@ -370,7 +368,6 @@
     AudioStream::setAudioInfo(info);
     return begin(info.bits_per_sample, to_bit_per_samples);
   }
->>>>>>> 1d459630
 
   bool begin(int from_bit_per_samples, int to_bit_per_samples) {
     LOGI("begin %d -> %d bits", from_bit_per_samples, to_bit_per_samples);
@@ -583,10 +580,6 @@
     setStream(print);
   }
 
-<<<<<<< HEAD
-
-=======
->>>>>>> 1d459630
   void setStream(Stream &io) override {
     TRACED();
     //p_print = &print;
@@ -594,10 +587,6 @@
     sampleRateConverter.setStream(io);
   }
 
-<<<<<<< HEAD
-
-=======
->>>>>>> 1d459630
   void setStream(Print &print) override {
     TRACED();
     //p_print = &print;
