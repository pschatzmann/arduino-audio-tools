#pragma once
#include "AudioTools/CoreAudio/Buffers.h"

#ifdef ARDUINO
#include "Stream.h"
#endif

#ifdef USE_STREAM_WRITE_OVERRIDE
#define STREAM_WRITE_OVERRIDE override
#else
#define STREAM_WRITE_OVERRIDE
#endif

#ifdef USE_STREAM_READ_OVERRIDE
#define STREAM_READ_OVERRIDE override
#else
#define STREAM_READ_OVERRIDE
#endif

#ifdef USE_STREAM_READCHAR_OVERRIDE
#define STREAM_READCHAR_OVERRIDE override
#else
#define STREAM_READCHAR_OVERRIDE
#endif

namespace audio_tools {

/**
 * @brief Base class for all Streams. It relies on write(const uint8_t *buffer,
 * size_t size) and readBytes(uint8_t *buffer, size_t length).
 * @author Phil Schatzmann
 * @copyright GPLv3
 */
class BaseStream : public Stream {
 public:
  BaseStream() = default;
  virtual ~BaseStream() = default;
  BaseStream(BaseStream const &) = delete;
  BaseStream &operator=(BaseStream const &) = delete;

  virtual bool begin(){return true;}
  virtual void end(){}

  virtual size_t readBytes(uint8_t *data,
                           size_t len) STREAM_READ_OVERRIDE = 0;
  virtual size_t write(const uint8_t *data, size_t len) override = 0;

  virtual size_t write(uint8_t ch) override {
    tmp_out.resize(MAX_SINGLE_CHARS);
    if (tmp_out.isFull()) {
      flush();
    }
    return tmp_out.write(ch);
  }

  virtual int available() override { return DEFAULT_BUFFER_SIZE; };

  virtual int availableForWrite() override { return DEFAULT_BUFFER_SIZE; }

  virtual void flush() override {
    if (tmp_out.available() > 0) {
      write((const uint8_t *)tmp_out.address(), tmp_out.available());
    }
  }

// Methods which should be suppressed in the documentation
#ifndef DOXYGEN

  virtual size_t readBytes(char *data, size_t len) STREAM_READCHAR_OVERRIDE {
    return readBytes((uint8_t *)data, len);
  }

  virtual int read() override {
    refillReadBuffer();
    // if it is empty we need to return an int -1
    if (tmp_in.isEmpty()) return -1;
    return tmp_in.read();
  }

  virtual int peek() override {
    refillReadBuffer();
    // if it is empty we need to return an int -1
    if (tmp_in.isEmpty()) return -1;
    return tmp_in.peek();
  }

#endif

 protected:
  RingBuffer<uint8_t> tmp_in{0};
  RingBuffer<uint8_t> tmp_out{0};

  void refillReadBuffer() {
    tmp_in.resize(DEFAULT_BUFFER_SIZE);
    if (tmp_in.isEmpty()) {
      TRACED();
      const int len = tmp_in.size();
      uint8_t bytes[len];
      int len_eff = readBytes(bytes, len);
      // LOGD("tmp_in available: %d / size: %d / to be written %d",
      // tmp_in.available(), tmp_in.size(), len_eff);
      tmp_in.writeArray(bytes, len_eff);
    }
  }
};

/**
 * @brief Base class for all Audio Streams. It support the boolean operator to
 * test if the object is ready with data
 * @author Phil Schatzmann
 * @copyright GPLv3
 */
class AudioStream : public BaseStream, public AudioInfoSupport, public AudioInfoSource {
 public:
  AudioStream() = default;
  virtual ~AudioStream() = default;
  AudioStream(AudioStream const&) = delete;
  AudioStream& operator=(AudioStream const&) = delete;
  
  // Call from subclass or overwrite to do something useful
  virtual void setAudioInfo(AudioInfo newInfo) override {
      TRACED();

      if (info != newInfo){
        info = newInfo;
        info.logInfo("in:");
      }
      // replicate information
      AudioInfo out_new = audioInfoOut();
      if (out_new) {
        out_new.logInfo("out:");
        notifyAudioChange(out_new);
      } 

  }

  virtual size_t readBytes(uint8_t *data, size_t len) override { return not_supported(0, "readBytes"); }

  virtual size_t write(const uint8_t *data, size_t len) override{ return not_supported(0,"write"); }


  virtual operator bool() { return info && available() > 0; }

  virtual AudioInfo audioInfo() override {
    return info;
  }


  /// Writes len bytes of silence (=0).
  virtual void writeSilence(size_t len){
    int16_t zero = 0;
    for (int j=0;j<len/2;j++){
      write((uint8_t*)&zero,2);
    } 
  }

  /// Source to generate silence: just sets the buffer to 0
  virtual size_t readSilence(uint8_t *buffer, size_t length)  { 
    memset(buffer, 0, length);
    return length;
  }
  
 protected:
  AudioInfo info;

  virtual int not_supported(int out, const char *msg = "") {
    LOGE("AudioStream: %s unsupported operation!", msg);
    // trigger stacktrace
    assert(false);
    return out;
  }

};


/**
 * @brief Provides data from a concatenation of Streams. Please note that the
 * provided Streams can be played only once! You will need to reset them (e.g.
 * moving the file pointer to the beginning) and readd them back if you want to
 * process them a second time. The default timeout on the available() method is
 * set to 0. This might be not good if you use e.g. a URLStream.
 * @ingroup io
 * @author Phil Schatzmann
 * @copyright GPLv3
 */
class CatStream : public BaseStream {
 public:
  CatStream() = default;

  void add(Stream *stream) { input_streams.push_back(stream); }
  void add(Stream &stream) { input_streams.push_back(&stream); }

  bool begin() {
    is_active = true;
    return true;
  }

  void end() { is_active = false; }

  int available() override {
    if (!is_active) return 0;
    if (!moveToNextStreamOnEnd()) {
      return 0;
    }
    return availableWithTimout();
  }

  size_t readBytes(uint8_t *data, size_t len) override {
    if (!is_active) return 0;
    if (!moveToNextStreamOnEnd()) {
      return 0;
    }
    return p_current_stream->readBytes(data, len);
  }

  /// Returns true if active and we still have data
  operator bool() { return is_active && available() > 0; }

  void setOnBeginCallback(void (*callback)(Stream *stream)) {
    begin_callback = callback;
  }
  void setOnEndCallback(void (*callback)(Stream *stream)) {
    end_callback = callback;
  }
  void setTimeout(uint32_t t) { _timeout = t; }

  /// not supported
  size_t write(const uint8_t *data, size_t size) override { return 0;};

 protected:
  Vector<Stream *> input_streams;
  Stream *p_current_stream = nullptr;
  bool is_active = false;
  void (*begin_callback)(Stream *stream) = nullptr;
  void (*end_callback)(Stream *stream) = nullptr;
  uint_fast32_t _timeout = 0;

  /// moves to the next stream if necessary: returns true if we still have a
  /// valid stream
  bool moveToNextStreamOnEnd() {
    // keep on running
    if (p_current_stream != nullptr && p_current_stream->available() > 0)
      return true;
    // at end?
    if ((p_current_stream == nullptr || availableWithTimout() == 0)) {
      if (end_callback && p_current_stream) end_callback(p_current_stream);
      if (!input_streams.empty()) {
        LOGI("using next stream");
        p_current_stream = input_streams[0];
        input_streams.pop_front();
        if (begin_callback && p_current_stream)
          begin_callback(p_current_stream);
      } else {
        p_current_stream = nullptr;
      }
    }
    // returns true if we have a valid stream
    return p_current_stream != nullptr;
  }

  int availableWithTimout() {
    int result = p_current_stream->available();
    if (result == 0) {
      for (int j = 0; j < _timeout / 10; j++) {
        delay(10);
        result = p_current_stream->available();
        if (result != 0) break;
      }
    }
    return result;
  }
};

/**
 * @brief The Arduino Stream which provides silence and simulates a null device
 * when used as audio target or audio source
 * @ingroup io
 * @author Phil Schatzmann
 * @copyright GPLv3
 */
class NullStream : public BaseStream {
 public:
  size_t write(const uint8_t *data, size_t len) override { return len; }

  size_t readBytes(uint8_t *data, size_t len) override {
    memset(data, 0, len);
    return len;
  }
};


/**
 * @brief Stream class which stores the data in a temporary queue buffer.
 * The queue can be consumed e.g. by a callback function by calling readBytes();
 * @ingroup io
 * @author Phil Schatzmann
 * @copyright GPLv3
 */
template <class T>
class QueueStream : public BaseStream {
 public:
  /// Default constructor
  QueueStream(int bufferSize, int bufferCount,
              bool autoRemoveOldestDataIfFull = false) {
    owns_buffer = true;
    callback_buffer_ptr = new NBuffer<T>(bufferSize, bufferCount);
    remove_oldest_data = autoRemoveOldestDataIfFull;
  }
  /// Create stream from any BaseBuffer subclass
  QueueStream(BaseBuffer<T> &buffer) {
    owns_buffer = false;
    callback_buffer_ptr = &buffer;
  }

  virtual ~QueueStream() {
    if (owns_buffer) {
      delete callback_buffer_ptr;
    }
  }

  /// Activates the output
  virtual bool begin() {
    TRACED();
    total_written = 0;
    active = true;
    return true;
  }

  /// Activate only when filled buffer reached %
  virtual bool begin(size_t activeWhenPercentFilled) {
    total_written = 0;
    // determine total buffer size in bytes
    size_t size = callback_buffer_ptr->size() * sizeof(T);
    // calculate limit
    active_limit = size * activeWhenPercentFilled / 100;
<<<<<<< HEAD
    LOGI("activate after: %u bytes",(unsigned)active_limit);
=======
    LOGI("activate after: %u bytes", (unsigned)active_limit);
>>>>>>> 2bd7ec53
    return true;
  }

  /// stops the processing
  virtual void end() {
    TRACED();
    active = false;
  };

  int available() override {
    return active ? callback_buffer_ptr->available() * sizeof(T) : 0;
  }

  int availableForWrite() override {
    if (!active && active_limit > 0) return DEFAULT_BUFFER_SIZE;
    return callback_buffer_ptr->availableForWrite() * sizeof(T);
  }

  virtual size_t write(const uint8_t *data, size_t len) override {
    if (len == 0) return 0;
    if (active_limit == 0 && !active) return 0;

    // activate automaticaly when limit has been reached
    total_written += len;
    if (!active && active_limit > 0 && total_written >= active_limit) {
      this->active = true;
      LOGI("setting active");
    }

    // make space by deleting oldest entries
    if (remove_oldest_data) {
      int available_bytes =
          callback_buffer_ptr->availableForWrite() * sizeof(T);
      if ((int)len > available_bytes) {
        int gap = len - available_bytes;
        uint8_t tmp[gap];
        readBytes(tmp, gap);
      }
    }

    return callback_buffer_ptr->writeArray(data, len / sizeof(T));
  }

  virtual size_t readBytes(uint8_t *data, size_t len) override {
    if (!active) return 0;
    return callback_buffer_ptr->readArray(data, len / sizeof(T));
  }

  /// Clears the data in the buffer
  void clear() {
    if (active) {
      callback_buffer_ptr->reset();
    }
  }

  /// Returns true if active
  operator bool() { return active; }

 protected:
  BaseBuffer<T> *callback_buffer_ptr;
  size_t active_limit = 0;
  size_t total_written = 0;
  bool active = false;
  bool remove_oldest_data = false;
  bool owns_buffer = false;
};

#if USE_OBSOLETE
// support legacy name
template <typename T>
using CallbackBufferedStream = QueueStream<T>;
#endif

#ifndef SWIG

struct DataNode {
  size_t len=0;
  Vector<uint8_t> data{0};

  DataNode() = default;
  /// Constructor
  DataNode(void*inData, int len){
    this->len = len;
    this->data.resize(len);
    memcpy(&data[0], inData, len);
  }
};

/**
 * @brief MemoryStream which is written and read using the internal RAM. For each write the data is allocated
 * on the heap.
 * @ingroup io
 * @author Phil Schatzmann
 * @copyright GPLv3
 */
class DynamicMemoryStream : public BaseStream {
public:

  DynamicMemoryStream() = default;

  DynamicMemoryStream(bool isLoop, int defaultBufferSize=DEFAULT_BUFFER_SIZE ) {
    this->default_buffer_size = defaultBufferSize;
    is_loop = isLoop;
  }
  // Assign values from ref, clearing the original ref
  void assign(DynamicMemoryStream &ref){
    audio_list.swap(ref.audio_list);
    it = ref.it;
    total_available=ref.total_available;
    default_buffer_size = ref.default_buffer_size;
    alloc_failed = ref.alloc_failed;;
    is_loop = ref.is_loop;
    ref.clear();
  }

  /// Intializes the processing
  virtual bool begin()  {
    clear();
    temp_audio.resize(default_buffer_size);
    return true;
  }

  virtual void end()  {
    clear();
  }

  /// Automatically rewinds to the beginning when reaching the end
  virtual void setLoop(bool loop){
    is_loop = loop;
  }

  void clear() {
    DataNode *p_node;
    bool ok;
    do{
        ok = audio_list.pop_front(p_node);
        if (ok){
          delete p_node;
        }
    } while (ok);

    temp_audio.reset();
    total_available = 0;
    alloc_failed = false;
    rewind();
  }

  size_t size(){
    return total_available;
  }

  /// Sets the read position to the beginning
  void rewind() {
    it = audio_list.begin();
  }

  virtual size_t write(const uint8_t *data, size_t len) override {
    DataNode *p_node = new DataNode((void*)data, len);
    if (p_node->data){
      alloc_failed = false;
      total_available += len;
      audio_list.push_back(p_node);

      // setup interator to point to first record
      if (it == audio_list.end()){
        it = audio_list.begin();
      }

      return len;
    } 
    alloc_failed = true;
    return 0;
  }

  virtual int availableForWrite() override {
    return alloc_failed ? 0 : default_buffer_size;
  } 

  virtual int available() override {
    if (it == audio_list.end()){
      if (is_loop) rewind();
      if (it == audio_list.end()) {
        return 0;
      }
    }
    return (*it)->len;
  }

  virtual size_t readBytes(uint8_t *data, size_t len) override {
    // provide unprocessed data
    if (temp_audio.available()>0){
      return temp_audio.readArray(data, len);
    }

    // We have no more data
    if (it==audio_list.end()){
      if (is_loop){
        rewind();
      } else {
        // stop the processing
        return 0;
      }
    }

    // provide data from next node
    DataNode *p_node = *it;
    int result_len = min(len, (size_t) p_node->len);
    memcpy(data, &p_node->data[0], result_len);
    // save unprocessed data to temp buffer
    if (p_node->len>len){
      uint8_t *start = &p_node->data[result_len];
      int uprocessed_len = p_node->len - len; 
      temp_audio.writeArray(start, uprocessed_len);
    }
    //move to next pos
    ++it;
    return result_len;
  }

  List<DataNode*> &list() {
    return audio_list;
  }

  /// @brief  Post processing after the recording. We add a smooth transition at the beginning and at the end
  /// @tparam T 
  /// @param factor 
  template<typename T>
  void postProcessSmoothTransition(int channels, float factor = 0.01, int remove=0){
      if (remove>0){
        for (int j=0;j<remove;j++){
          DataNode* node = nullptr;
          audio_list.pop_front(node);
          if (node!=nullptr) delete node;
          node = nullptr;
          audio_list.pop_back(node);
          if (node!=nullptr) delete node;
        }
      }

      // Remove popping noise
      SmoothTransition<T> clean_start(channels, true, false, factor);
      auto first = *list().begin();   
      if (first!=nullptr){ 
        clean_start.convert(&(first->data[0]),first->len);
      }

      SmoothTransition<T> clean_end(channels, false, true, factor);
      auto last = * (--(list().end()));
      if (last!=nullptr){
        clean_end.convert(&(last->data[0]),last->len);  
      }  
  }


protected:
  List<DataNode*> audio_list;
  List<DataNode*>::Iterator it = audio_list.end();
  size_t total_available=0;
  int default_buffer_size=DEFAULT_BUFFER_SIZE;
  bool alloc_failed = false;
  RingBuffer<uint8_t> temp_audio{DEFAULT_BUFFER_SIZE};
  bool is_loop = false;

};

#endif

}  // namespace audio_tools<|MERGE_RESOLUTION|>--- conflicted
+++ resolved
@@ -333,11 +333,7 @@
     size_t size = callback_buffer_ptr->size() * sizeof(T);
     // calculate limit
     active_limit = size * activeWhenPercentFilled / 100;
-<<<<<<< HEAD
-    LOGI("activate after: %u bytes",(unsigned)active_limit);
-=======
     LOGI("activate after: %u bytes", (unsigned)active_limit);
->>>>>>> 2bd7ec53
     return true;
   }
 
