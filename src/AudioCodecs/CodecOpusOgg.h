#pragma once

#include "AudioCodecs/CodecOpus.h"
#include "AudioCodecs/ContainerOgg.h"

namespace audio_tools {

/// Opus header
struct __attribute__((packed)) OpusOggHeader {
  char signature[8] = {'O', 'p', 'u', 's', 'H', 'e', 'a', 'd'};
  uint8_t version = 1;
  uint8_t channelCount = 0;
  uint16_t preSkip = 3840;
  uint32_t sampleRate = 0;
  int16_t outputGain = 0;
  uint8_t channelMappingFamily = 0;
};

/// Simplified header w/o comments
struct __attribute__((packed)) OpusOggCommentHeader {
  char signature[8] = {'O', 'p', 'u', 's', 'T', 'a', 'g', 's'};
  uint32_t vendorStringLength = 8;
  char vendor[8] = "Arduino";
  uint32_t userCommentListLength = 0;
};

/**
 * @brief Opus Decoder which uses the Ogg Container. See
 * https://datatracker.ietf.org/doc/html/rfc7845. The audio data is transmitted
 * in frames and the header information contains the sampler rate, channels and
 * other critical info.
 * Dependency: https://github.com/pschatzmann/arduino-libopus
 * @ingroup codecs
 * @ingroup decoder
 * @author Phil Schatzmann
 * @copyright GPLv3
 */
class OpusOggDecoder : public OggContainerDecoder {
 public:
  OpusOggDecoder() {
    p_codec = &dec;  // OpusAudioDecoder
    out.setDecoder(p_codec);
  };


  /// Provides access to the Opus configuration
  OpusSettings &config() { return dec.config(); }

<<<<<<< HEAD
  void begin(OpusSettings settings) {
    OggContainerDecoder::begin(settings);
    dec.begin(settings);
=======
  bool begin(OpusSettings settings) {
    OggContainerDecoder::begin();
    return dec.begin(settings);
>>>>>>> 07f81bd5
  }

  bool begin() override {
    TRACED();
    OggContainerDecoder::begin();
    return dec.begin();
  }

  void end() override {
    TRACED();
    OggContainerDecoder::end();
    dec.end();
  }

 protected:
  OpusOggHeader header;
  OpusAudioDecoder dec;

  virtual void beginOfSegment(ogg_packet *op) override {
    LOGD("bos");
    if (op->packet == nullptr) return;
    if (strncmp("OpusHead", (char *)op->packet, 8) == 0) {
      memmove(&header, (char *)op->packet, sizeof(header));
      AudioInfo info = audioInfo();
      info.sample_rate = header.sampleRate;
      info.channels = header.channelCount;
      info.bits_per_sample = 16;
      info.logInfo();
      setAudioInfo(info);
    } else if (strncmp("OpusTags", (char *)op->packet, 8) == 0) {
      // not processed
    }
  }
};

class OpusOggWriter : public OggContainerOutput {

 protected:
  OpusOggHeader header;
  OpusOggCommentHeader comment;
  ogg_packet oh1;

  bool writeHeader() override {
    LOGI("writeHeader");
    bool result = true;
    header.sampleRate = cfg.sample_rate;
    header.channelCount = cfg.channels;
    // write header
    oh.packet = (uint8_t *)&header;
    oh.bytes = sizeof(header);
    oh.granulepos = 0;
    oh.packetno = packetno++;
    oh.b_o_s = true;
    oh.e_o_s = false;
    if (!writePacket(oh)) {
      result = false;
      LOGE("writePacket-header");
    }

    // write comment header
    oh1.packet = (uint8_t *)&comment;
    oh1.bytes = sizeof(comment);
    oh1.granulepos = 0;
    oh1.packetno = packetno++;
    oh1.b_o_s = true;
    oh1.e_o_s = false;
    if (!writePacket(oh1, OGGZ_FLUSH_AFTER)) {
      result = false;
      LOGE("writePacket-header1");
    }
    TRACED();
    return result;
  }
};

/**
 * @brief Opus Encoder which uses the Ogg Container: see
 * https://datatracker.ietf.org/doc/html/rfc7845
 * Dependency: https://github.com/pschatzmann/arduino-libopus
 * @ingroup codecs
 * @ingroup encoder
 * @author Phil Schatzmann
 * @copyright GPLv3
 */
class OpusOggEncoder : public OggContainerEncoder {
 public:
  OpusOggEncoder() {
    setOggOutput(&ogg_writer);
    setEncoder(&enc);
  }


  /// Provides "audio/opus"
  const char *mime() override { return "audio/ogg;codecs=opus"; }

  /// Provides access to the Opus config
  OpusEncoderSettings &config() { return enc.config(); }

 protected:
  // use custom writer
  OpusOggWriter ogg_writer;
  // use opus encoder
  OpusAudioEncoder enc;
};

}  // namespace audio_tools<|MERGE_RESOLUTION|>--- conflicted
+++ resolved
@@ -45,16 +45,9 @@
 
   /// Provides access to the Opus configuration
   OpusSettings &config() { return dec.config(); }
-
-<<<<<<< HEAD
-  void begin(OpusSettings settings) {
-    OggContainerDecoder::begin(settings);
-    dec.begin(settings);
-=======
   bool begin(OpusSettings settings) {
     OggContainerDecoder::begin();
     return dec.begin(settings);
->>>>>>> 07f81bd5
   }
 
   bool begin() override {
